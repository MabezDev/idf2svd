--- conflicted
+++ resolved
@@ -6,16 +6,9 @@
 use std::fs::File;
 use std::io::BufWriter;
 use svd_parser::{
-<<<<<<< HEAD
-    bitrange::BitRangeType, encode::Encode, BitRange, Field,
-    FieldInfo, /* Interrupt as SvdInterrupt ,*/
-    Peripheral as SvdPeripheral, Register as SvdRegister, RegisterCluster, RegisterInfo,
-    RegisterProperties,
-=======
-    bitrange::BitRangeType, encode::Encode, fieldinfo::FieldInfoBuilder,
+bitrange::BitRangeType, encode::Encode, fieldinfo::FieldInfoBuilder,
     peripheral::PeripheralBuilder, registerinfo::RegisterInfoBuilder, BitRange, Field,
     Register as SvdRegister, RegisterCluster,
->>>>>>> 55fc9c50
 };
 use xmltree::Element;
 
@@ -32,100 +25,6 @@
     let mut svd_peripherals = vec![];
 
     for (name, p) in peripherals {
-<<<<<<< HEAD
-        /*
-           Note on unsafe:
-           `mem::unitialized` is the only way to create these svd peripherals currently.
-           We must ensure that **all** the fields are initialized with a value
-           failure to do so will result in undefined behaviour when the value is dropped
-        */
-        let mut out: SvdPeripheral = unsafe { mem::zeroed() };
-
-        let mut registers = vec![];
-        for r in p.registers {
-            let mut info: RegisterInfo = unsafe { mem::zeroed() };
-            unsafe {
-                ptr::write_unaligned(&mut info.name, r.name.clone());
-                ptr::write_unaligned(&mut info.alternate_group, None);
-                ptr::write_unaligned(&mut info.alternate_register, None);
-                ptr::write_unaligned(&mut info.derived_from, None);
-                if info.derived_from.is_some() {
-                    panic!("how can this be?");
-                }
-                ptr::write_unaligned(&mut info.description, Some(r.description.clone()));
-                ptr::write_unaligned(&mut info.address_offset, r.address);
-                ptr::write_unaligned(&mut info.size, Some(32)); // TODO calc width
-
-                // TODO
-                ptr::write_unaligned(&mut info.access, None);
-                ptr::write_unaligned(&mut info.reset_value, Some(r.reset_value as u32));
-                ptr::write_unaligned(&mut info.reset_mask, None);
-
-                let mut fields = vec![];
-                for field in &r.bit_fields {
-                    let mut field_out: FieldInfo = mem::zeroed();
-                    ptr::write_unaligned(&mut field_out.name, field.name.clone());
-                    ptr::write_unaligned(
-                        &mut field_out.description,
-                        if field.description.trim().is_empty() {
-                            None
-                        } else {
-                            Some(field.description.clone())
-                        },
-                    );
-                    ptr::write_unaligned(
-                        &mut field_out.bit_range,
-                        match &field.bits {
-                            Bits::Single(bit) => BitRange {
-                                offset: u32::from(*bit),
-                                width: 1,
-                                range_type: BitRangeType::OffsetWidth,
-                            },
-                            Bits::Range(r) => BitRange {
-                                offset: u32::from(*r.start()),
-                                width: u32::from(r.end() - r.start() + 1),
-                                range_type: BitRangeType::OffsetWidth,
-                            },
-                        },
-                    );
-                    ptr::write_unaligned(&mut field_out.access, Some(field.type_.into()));
-                    ptr::write_unaligned(&mut field_out.enumerated_values, vec![]);
-                    ptr::write_unaligned(&mut field_out.write_constraint, None);
-                    ptr::write_unaligned(&mut field_out.modified_write_values, None);
-
-                    fields.push(Field::Single(field_out));
-                }
-
-                ptr::write_unaligned(&mut info.fields, Some(fields));
-                ptr::write_unaligned(&mut info.write_constraint, None);
-                ptr::write_unaligned(&mut info.modified_write_values, None);
-            }
-
-            registers.push(RegisterCluster::Register(SvdRegister::Single(info)));
-        }
-
-        unsafe {
-            ptr::write_unaligned(&mut out.name, name.to_owned());
-            ptr::write_unaligned(&mut out.version, None);
-            ptr::write_unaligned(&mut out.display_name, None);
-            ptr::write_unaligned(&mut out.group_name, None);
-            ptr::write_unaligned(&mut out.description, None);
-            ptr::write_unaligned(&mut out.base_address, p.address);
-            ptr::write_unaligned(&mut out.address_block, None);
-            // TODO parse interrupt information
-            ptr::write_unaligned(&mut out.interrupt, vec![]);
-
-            // TODO parse this information properly
-            let mut drp: RegisterProperties = mem::zeroed();
-            ptr::write_unaligned(&mut drp.access, None);
-            ptr::write_unaligned(&mut drp.reset_mask, None);
-            ptr::write_unaligned(&mut drp.reset_value, None);
-            ptr::write_unaligned(&mut drp.size, None);
-
-            ptr::write_unaligned(&mut out.default_register_properties, drp);
-            ptr::write_unaligned(&mut out.registers, Some(registers));
-            ptr::write_unaligned(&mut out.derived_from, None); // first.as_ref().map(|s| s.to_owned())
-=======
         let mut registers = vec![];
         for r in p.registers {
             let mut fields = vec![];
@@ -169,7 +68,6 @@
                 .unwrap();
 
             registers.push(RegisterCluster::Register(SvdRegister::Single(info)));
->>>>>>> 55fc9c50
         }
         let out = PeripheralBuilder::default()
             .name(name.to_owned())
